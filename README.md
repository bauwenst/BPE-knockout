--- conflicted
+++ resolved
@@ -68,13 +68,9 @@
    morphology file. Do this in `src/bpe_knockout/datahandlers/morphology.py` by creating a subclass of the abstract `LemmaMorphology` class.
 3. In `src/bpe_knockout/project/config.py`, create a new function that creates a `ProjectConfig` object declaring the paths to all 
    the relevant files, as well as the name of the relevant `LemmaMorphology` subclass. Use the `setup()` functions as examples.
-<<<<<<< HEAD
-4. In `main.py`, specify this new config.
+4. In `main.py`, import this new config.
 
 ## Data licenses
 All data is included in the repo, because it is obtainable for free elsewhere and free of license too.
 - Morphological decompositions were derived from [WebCelex at the Max Plank Institute](http://celex.mpi.nl/).
-- Language modelling data is derived from [OSCAR on HuggingFace](https://huggingface.co/datasets/oscar).
-=======
-4. In `main.py`, import this new config.
->>>>>>> 49e638f9
+- Language modelling data is derived from [OSCAR on HuggingFace](https://huggingface.co/datasets/oscar).