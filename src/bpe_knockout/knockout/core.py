--- conflicted
+++ resolved
@@ -16,12 +16,8 @@
 """
 import dataclasses
 from enum import Enum
-<<<<<<< HEAD
 from functools import cache
-from typing import List, Dict, Callable, Tuple, Set
-=======
 from typing import List, Dict, Callable, Tuple, Set, Iterable
->>>>>>> 7b54c5a3
 import json
 import time
 from collections import Counter
@@ -411,15 +407,7 @@
             self.merge_graph.addArc(merge_string)
         self.syncWithGraph()
 
-<<<<<<< HEAD
     @cache
-    def tokenize(self, word: str) -> List[str]:  # TODO: This doesn't support "attached SoW/EoW" and leaves SoW/EoW to the user. Not good.
-        return self.segment_as_is(self.word_preprocessor(word)
-                                  .replace(" ", SOW))    # My interface is messy in the sense that I expect the user to decide whether they want SoW or EoW by adding a prefixed or suffixed space to "word". This is technical debt from HuggingFace, who mix Unicode encoding with start-of-word prefixing.
-                                                         # By the way, if the word preprocessor is byte-level, it will auto-convert any space to Ġ, leaving us no choice of choosing the SoW/EoW. That sucks.
-    def segment_as_is(self, word: str) -> List[str]:
-        buffer = " " + " ".join(word) + " "
-=======
     def tokenise(self, pretoken: str) -> List[str]:
         """
         BPE requires two special kinds of pretokenisation that aren't really pretokenisation, before tokenising.
@@ -435,7 +423,6 @@
 
     def applyMerges(self, sequence_of_nonspaces: Iterable[str]) -> List[str]:
         buffer = " " + " ".join(sequence_of_nonspaces) + " "
->>>>>>> 7b54c5a3
         while True:
             # print(buffer)
             types = buffer[1:-1].split(" ")
