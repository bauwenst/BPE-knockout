--- conflicted
+++ resolved
@@ -1,13 +1,9 @@
-from typing import Iterable, TextIO, List
+from typing import Iterable, TextIO, List, Tuple
 from collections import Counter, defaultdict
-<<<<<<< HEAD
 
 import re
 import time
 import gc
-=======
-from typing import Iterable, TextIO, Tuple
->>>>>>> 9de27a83
 from tqdm.auto import tqdm
 
 from src.auxiliary.paths import *
@@ -102,12 +98,8 @@
         for word, count in sorted(counts.items(), key=lambda x: x[1], reverse=True):
             handle.write(word + " " + str(count) + "\n")
 
-<<<<<<< HEAD
-
-def wordsFileToDict(words_path: Path) -> Counter:
-=======
+
 def wordsFileToCounter(words_path: Path, sep=" ") -> Counter:
->>>>>>> 9de27a83
     c = Counter()
     with open(words_path, "r", encoding="utf-8") as handle:
         for word, count in iterateWordsFile(handle, " "):
@@ -116,7 +108,6 @@
     return c
 
 
-<<<<<<< HEAD
 def mergeWordFiles(word_files: List[Path], out_file: Path, delete_afterwards: bool=False,
                    trim_hapax_every: int=100000):
     """
@@ -129,7 +120,7 @@
     total_counter = Counter()
     for idx, word_file in enumerate(word_files):
         wprint(f"\nReading word file {word_file.name}...")
-        new_counts = wordsFileToDict(word_file)
+        new_counts = wordsFileToCounter(word_file)
 
         wprint("Adding counts...")
         for word, count in tqdm(new_counts.items(), total=len(new_counts)):
@@ -211,10 +202,7 @@
     saveWordsFile(actual_counts, words_path.with_stem(words_path.stem + "_fixed") if not overwrite else words_path)
 
 
-def trimWordFile(words_path: Path, minimum: int):
-=======
 def trimWordFile(words_path: Path, minimum: int) -> Path:
->>>>>>> 9de27a83
     """
     Removes all words with count < minimum.
     For OSCAR, setting minimum = 10 eliminates about 80% of all words to iterate over, greatly speeding up BPE.
@@ -374,7 +362,10 @@
     return path.with_stem(path.stem + "_trimmed")
 
 
-<<<<<<< HEAD
+def generatePathForAccentedFile(path: Path):
+    return path.with_stem(path.stem + "_reaccented")
+
+
 if __name__ == "__main__":
     output_file = PATH_DATA_COMPRESSED / "oscar-de-rawcounts.txt"
     # CACHE_FOLDER = PATH_DATA_TEMP / "wordcounts-20231122-042136"
@@ -383,9 +374,4 @@
     # for cache in caches:
     #     fixWhiteSpace(cache)
     #
-    # mergeWordFiles(caches, output_file, delete_afterwards=False, trim_hapax_every=5)
-    
-=======
-def generatePathForAccentedFile(path: Path):
-    return path.with_stem(path.stem + "_reaccented")
->>>>>>> 9de27a83
+    # mergeWordFiles(caches, output_file, delete_afterwards=False, trim_hapax_every=5)