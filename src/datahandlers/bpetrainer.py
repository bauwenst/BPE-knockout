import json
from typing import Dict

from tokenizers import Tokenizer, models, normalizers, pre_tokenizers, trainers, decoders

from src.project.paths import *
from src.auxiliary.tokenizer_interface import SennrichTokeniserPath, HuggingFaceTokeniserPath
from src.datahandlers.wordfiles import wordfileToBpeCorpus
from lib.sbpe.learn_bpe import learn_bpe, SowEowSpecification

PATH_MODELS = PATH_DATA_OUT / "models"
PATH_MODELS.mkdir(exist_ok=True)


from transformers import SpecialTokensMixin
PAD = "<pad>"
BOS = "<s>"
EOS = "</s>"
MSK = "<mask>"
UNK = "<unk>"
SPECIAL_TYPES = SpecialTokensMixin(
    pad_token=PAD,
    bos_token=BOS,
    eos_token=EOS,
    mask_token=MSK,
    unk_token=UNK
)  # The above argument mapping is reconstructed with .special_tokens_map; the list of values is .all_special_tokens

SOW = "Ġ"


class BPETrainer:

    def __init__(self, vocab_size: int, byte_based: bool):
        self.size   = vocab_size
        self.soweow = SowEowSpecification(detached=True, start_not_end=True, character=SOW)
        self.byte_based = byte_based
        self.normaliser = normalizers.NFKC()

    def train(self, wordfile: Path, out_folder: Path):
        paths = SennrichTokeniserPath(folder=out_folder)
        path_vocab, path_merges = paths.getPaths()

        # Learn merges
        if self.byte_based:
            pretokeniser = pre_tokenizers.ByteLevel(add_prefix_space=False)  # Also a punctuation tokeniser!
            preprocessor = lambda word: [token for token, _ in pretokeniser.pre_tokenize_str(self.normaliser.normalize_str(word))]
        else:
            preprocessor = lambda word: [self.normaliser.normalize_str(word)]

        with open(path_merges, "w", encoding="utf-8") as out_handle:
            with open(wordfile, "r", encoding="utf-8") as in_handle:
                learn_bpe([in_handle], out_handle, num_symbols_ori=self.size, total_symbols=True,
                          is_dict=True, word_preprocessor=preprocessor, soweow=self.soweow)

        # Deduce vocab
        vocab = BPETrainer.deduceVocabFromMerges(path_merges, byte_based=self.byte_based)
        with open(path_vocab, "w", encoding="utf-8") as out_handle:
            json.dump(vocab, out_handle, ensure_ascii=False, indent=4)

    @staticmethod
    def deduceVocabFromMerges(mergefile: Path, byte_based: bool) -> Dict[str, int]:
        # Summarise merges
        with open(mergefile, "r", encoding="utf-8") as in_handle:
            merges = [line.strip() for line in in_handle if line != "#version: 0.2\n"]

        used_types     = set()
        produced_types = set()
        for merge in merges:
            parts = merge.split()
            used_types.update(parts)
            produced_types.add("".join(parts))

        # Get alphabet
        alphabet = pre_tokenizers.ByteLevel().alphabet() if byte_based else used_types - produced_types

        # Combine everything
        vocab = {c: i for i, c in enumerate(
            SPECIAL_TYPES.all_special_tokens +
            sorted(alphabet) +
            list(produced_types)
        )}

        return vocab

    def train_hf(self, wordfile: Path, out_folder: Path):
        """
        HuggingFace equivalent. For German: starts out extremely slow
        (giving an ETA of 500 000 hours), but finishes in under 2 hours.
        """
        # Model: no normaliser (because RobBERT doesn't have one) and no decoder (because training is back-end-only).
        tokeniser = Tokenizer(models.BPE())
        if self.byte_based:
            tokeniser.pre_tokenizer = pre_tokenizers.ByteLevel(add_prefix_space=False, trim_offsets=True)
<<<<<<< HEAD
            tokeniser.decoder       = decoders.ByteLevel()
=======
            # TODO: Spaces are a massive issue.
            #     - Somewhere in the HuggingFace library, out of the user's control, all spaces passed to the training loop are
            #       converted to Ġ. This means you can't add it yourself (its UTF-8 encoding is \xc4\xa0 which is represented as Äł
            #       in the tokeniser file -- because \xc4 is Ä in Latin-1 and \xa0 is somehow remapped to ł by HuggingFace, given that
            #       the only charset where ł has 1 byte is latin2 where it is actually \xb3).
            #     - So then, how do you ensure intra-word boundaries (around hyphens)? Can't use a space...
            #       > ByteLevel pretokenisation takes care of this by accident, but this doesn't work if you want an end-of-word.
>>>>>>> 568e017d
        else:
            tokeniser.pre_tokenizer = pre_tokenizers.Metaspace(replacement=SOW)
            tokeniser.decoder       = decoders.Metaspace(replacement=SOW)

        # Trainer interface according to https://huggingface.co/docs/tokenizers/api/trainers (ignore the type hints that complain):
        trainer = trainers.BpeTrainer(
            vocab_size=self.size,
            show_progress=True,
            special_tokens=SPECIAL_TYPES.all_special_tokens,
            initial_alphabet=tokeniser.pre_tokenizer.alphabet() if self.byte_based else []  # after https://huggingface.co/docs/tokenizers/training_from_memory
        )
        tokeniser.train_from_iterator(wordfileToBpeCorpus(wordfile, do_pretokenise=False), trainer=trainer)

        # Save
        save_path = out_folder / f"BPE_from_{wordfile.stem}.json"
        hf = HuggingFaceTokeniserPath(json_path=save_path)  # Calls .mkdir, which is important because otherwise the next line fails.
        tokeniser.save(path=save_path.as_posix())

        # Turn into vocab.json + merges.txt
        vocab, merges = SennrichTokeniserPath(folder=out_folder).getPaths()
        with open(vocab, "w", encoding="utf-8") as out_handle:
            json.dump(hf.loadVocabulary(), out_handle, ensure_ascii=False, indent=4)
        with open(merges, "w", encoding="utf-8") as out_handle:
            out_handle.writelines([merge + "\n" for merge in hf.loadMerges()])


if __name__ == "__main__":
    trainer = BPETrainer(vocab_size=40_000, byte_based=True)
    trainer.train_hf(PATH_DATA_COMPRESSED / "words_oscar-en.txt",
                     PATH_MODELS / "bpe-oscar-en-clean")<|MERGE_RESOLUTION|>--- conflicted
+++ resolved
@@ -92,9 +92,7 @@
         tokeniser = Tokenizer(models.BPE())
         if self.byte_based:
             tokeniser.pre_tokenizer = pre_tokenizers.ByteLevel(add_prefix_space=False, trim_offsets=True)
-<<<<<<< HEAD
             tokeniser.decoder       = decoders.ByteLevel()
-=======
             # TODO: Spaces are a massive issue.
             #     - Somewhere in the HuggingFace library, out of the user's control, all spaces passed to the training loop are
             #       converted to Ġ. This means you can't add it yourself (its UTF-8 encoding is \xc4\xa0 which is represented as Äł
@@ -102,7 +100,6 @@
             #       the only charset where ł has 1 byte is latin2 where it is actually \xb3).
             #     - So then, how do you ensure intra-word boundaries (around hyphens)? Can't use a space...
             #       > ByteLevel pretokenisation takes care of this by accident, but this doesn't work if you want an end-of-word.
->>>>>>> 568e017d
         else:
             tokeniser.pre_tokenizer = pre_tokenizers.Metaspace(replacement=SOW)
             tokeniser.decoder       = decoders.Metaspace(replacement=SOW)
