--- conflicted
+++ resolved
@@ -1,4 +1,5 @@
 import itertools
+import math
 import re
 
 from src.visualisation.graphing import *
@@ -164,12 +165,18 @@
             bte.merge_graph.knockout(trivial.childType())
 
         # Evaluate
-        results = test_tokenizers_batch([bte], reweighting_function=lambda x: x, holdout=None)
-        addEvaluationToTable(table, results)
-
-    table.commit()
+        results = test_tokenizers_batch([bte], reweighting_function=lambda x: x)
+        addEvaluationToTable(table, results,
+                             row_prefix=["Dutch", "linear test weights"], row_names=["keep long"])
+        results = test_tokenizers_batch([bte], reweighting_function=lambda x: 1 + math.log10(x))
+        addEvaluationToTable(table, results,
+                             row_prefix=["Dutch", "log test weights"], row_names=["keep long"])
+
+    table.commit(cell_function=lambda x: f"{x:.2f}")
+
 
 ##############################################################################
+
 
 @timeit
 def main_tokenDiffs():
@@ -330,7 +337,7 @@
         results = test_tokenizers_batch(tkzrs, reweighting_function=Pℛ𝒪𝒥ℰ𝒞𝒯.config.reweighter)
         addEvaluationToTable(table, results)
 
-    table.commit(cell_prefix=r"\tgrad{", cell_suffix=r"}", cell_function=lambda x: round(x,2))
+    table.commit(cell_prefix=r"\tgrad{", cell_suffix=r"}", cell_function=lambda x: f"{x:.2f}")
 
 
 @timeit
@@ -414,7 +421,7 @@
                                  row_prefix=[langstring, "BPE-knockout"],
                                  row_names=["holdout"])
 
-    table.commit(cell_prefix=r"\tgrad{", cell_suffix=r"}", cell_function=lambda x: round(x,2))
+    table.commit(cell_prefix=r"\tgrad{", cell_suffix=r"}", cell_function=lambda x: f"{x:.2f}")
 
     ###
     Pℛ𝒪𝒥ℰ𝒞𝒯.config = old_config
@@ -430,7 +437,7 @@
         )
         addEvaluationToTable(table, results)
 
-    table.commit(cell_prefix=r"\tgrad{", cell_suffix=r"}", cell_function=lambda x: round(x,2))
+    table.commit(cell_prefix=r"\tgrad{", cell_suffix=r"}", cell_function=lambda x: f"{x:.2f}")
 
 
 @timeit
@@ -444,7 +451,7 @@
         )
         addEvaluationToTable(table, results)
 
-    table.commit(cell_prefix=r"\tgrad{", cell_suffix=r"}", cell_function=lambda x: round(x,2))
+    table.commit(cell_prefix=r"\tgrad{", cell_suffix=r"}", cell_function=lambda x: f"{x:.2f}")
 
 
 @timeit
@@ -487,7 +494,7 @@
         ###
         Pℛ𝒪𝒥ℰ𝒞𝒯.config = old_config
 
-    table.commit(cell_prefix=r"\tgrad{", cell_suffix=r"}", cell_function=lambda x: round(x,2))
+    table.commit(cell_prefix=r"\tgrad{", cell_suffix=r"}", cell_function=lambda x: f"{x:.2f}")
 
 
 @timeit
@@ -758,30 +765,4 @@
 
 
 if __name__ == "__main__":
-<<<<<<< HEAD
-    # assert_equal_applyBPE()
-    # tokenizer = BTE(do_prune=False)
-    # print(tokenizer.segment_as_is_diagnostic("Ġmasterthesistitelbladzijdeachtergrondfiguur"))
-    # print_knockout()
-    # visualise()
-
-    main_tokenDiffs()
-    # sep()
-    # main_mergestats()
-    # sep()
-    # main_vocabstats()
-    # sep()
-    # main_intrinsic_evaluation()
-    # sep()
-    # main_partial_evaluation()
-    # sep()
-    # main_deleteRandomMerges()
-    # sep()
-    # main_deleteLastMerges()
-    # time_iterators()
-    # main_deleteLastLeaves()
-    test_onlyTrivials()
-=======
-    # main_intrinsicMultilingual()
-    main_intrinsicMonolingual_WeightedTraining()
->>>>>>> eda1f713
+    test_onlyTrivials()